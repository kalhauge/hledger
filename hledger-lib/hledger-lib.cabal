--- conflicted
+++ resolved
@@ -48,7 +48,6 @@
     cpp-options: -DDOUBLE
   ghc-options: -Wall -fno-warn-unused-do-bind -fno-warn-name-shadowing -fno-warn-missing-signatures -fno-warn-type-defaults -fno-warn-orphans
   build-depends:
-<<<<<<< HEAD
       base >= 4.3 && < 5
     , base-compat >= 0.8.1
     , array
@@ -58,6 +57,7 @@
     , containers
     , csv
     , Decimal
+    , deepseq
     , directory
     , filepath
     , mtl
@@ -72,31 +72,6 @@
     , HUnit
     , pretty-show >= 1.6.4
     , time >= 1.5
-=======
-                  base >= 4.3 && < 5
-                 ,base-compat >= 0.8.1
-                 ,array
-                 ,blaze-markup >= 0.5.1
-                 ,bytestring
-                 ,cmdargs >= 0.10 && < 0.11
-                 ,containers
-                 ,csv
-                 -- ,data-pprint >= 0.2.3 && < 0.3
-                 ,Decimal
-                 ,deepseq
-                 ,directory
-                 ,filepath
-                 ,mtl
-                 ,mtl-compat
-                 ,old-time
-                 ,parsec >= 3
-                 ,regex-tdfa
-                 ,safe >= 0.2
-                 ,split >= 0.1 && < 0.3
-                 ,transformers >= 0.2 && < 0.5
-                 ,utf8-string >= 0.3.5 && < 1.1
-                 ,HUnit
->>>>>>> 632a000f
   if impl(ghc >= 7.4)
     build-depends: pretty-show >= 1.6.4
   if flag(old-locale)
@@ -139,7 +114,6 @@
   default-language: Haskell2010
 
 test-suite tests
-<<<<<<< HEAD
   type: exitcode-stdio-1.0
   main-is: suite.hs
   hs-source-dirs:
@@ -155,6 +129,7 @@
     , containers
     , csv
     , Decimal
+    , deepseq
     , directory
     , filepath
     , mtl
@@ -172,38 +147,6 @@
     , hledger-lib
     , test-framework
     , test-framework-hunit
-=======
-  type:     exitcode-stdio-1.0
-  main-is:  suite.hs
-  hs-source-dirs: tests
-  ghc-options: -Wall -fno-warn-unused-do-bind -fno-warn-name-shadowing -fno-warn-missing-signatures
-  ghc-options: -fno-warn-type-defaults -fno-warn-orphans
-  default-language: Haskell2010
-  build-depends: hledger-lib
-               , base >= 4.3 && < 5
-               , base-compat >= 0.8.1
-               , array
-               , blaze-markup >= 0.5.1
-               , cmdargs
-               , containers
-               , csv
-               -- , data-pprint >= 0.2.3 && < 0.3
-               , Decimal
-               , deepseq
-               , directory
-               , filepath
-               , HUnit
-               , mtl
-               , mtl-compat
-               , old-time
-               , parsec >= 3
-               , regex-tdfa
-               , safe
-               , split
-               , test-framework
-               , test-framework-hunit
-               , transformers
->>>>>>> 632a000f
   if impl(ghc >= 7.4)
     build-depends: pretty-show >= 1.6.4
   if flag(old-locale)
